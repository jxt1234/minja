--- conflicted
+++ resolved
@@ -10,11 +10,7 @@
     raw
 )
     add_executable(${example} ${example}.cpp)
-<<<<<<< HEAD
-    set_target_properties(${example} PROPERTIES CXX_STANDARD 11)
     target_compile_features(${example} PUBLIC cxx_std_17)
-=======
->>>>>>> 916c181c
     target_link_libraries(${example} PRIVATE nlohmann_json::nlohmann_json)
 
 endforeach()